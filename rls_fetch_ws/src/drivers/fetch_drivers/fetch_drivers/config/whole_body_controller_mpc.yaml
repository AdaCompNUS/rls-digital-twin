# MPC Controller Parameters

# Control parameters
control_rate: 10.0
prediction_horizon: 10

# Velocity limits
max_linear_vel: 1.5
max_angular_vel: 1.0
position_tolerance: 0.03
angle_tolerance: 0.05

# Joint configuration
joint_names:
  - torso_lift_joint
  - shoulder_pan_joint
  - shoulder_lift_joint
  - upperarm_roll_joint
  - elbow_flex_joint
  - forearm_roll_joint
  - wrist_flex_joint
  - wrist_roll_joint

max_joint_velocities: [0.1, 1.0, 1.0, 1.0, 1.0, 1.0, 1.0, 1.0]

# MPC cost weights - State weights (x, y, theta, torso_joint, 7 arm_joints)
Q_state: [10.0, 10.0, 10.0, 10.0, 10.0, 10.0, 10.0, 10.0, 10.0, 10.0]

# Control input weights - Different weights for base and arm
# Control weights (base_linear, base_angular, torso_joint, 7 arm_joints)
R_control: [2.0, 3.0, 5.0, 5.0, 5.0, 5.0, 5.0, 5.0, 5.0, 5.0]

<<<<<<< HEAD
R_smooth: 0.0
P_terminal: 1.0 
=======
# Obstacle avoidance parameters
lidar_max_range: 1.5                # Maximum range to consider for obstacle detection (meters)
safe_distance: 0.5                  # Minimum safe distance from obstacles (meters)
voxel_size: 0.3                     # Size of voxels for point cloud clustering (meters)
max_obstacle_points: 10             # Maximum number of obstacle points to consider
obstacle_weight: 100.0              # Weight for obstacle avoidance constraints
slack_obstacle_weight: 200.0        # Weight for obstacle slack variables
>>>>>>> 4ee424c5

debug: true<|MERGE_RESOLUTION|>--- conflicted
+++ resolved
@@ -30,10 +30,6 @@
 # Control weights (base_linear, base_angular, torso_joint, 7 arm_joints)
 R_control: [2.0, 3.0, 5.0, 5.0, 5.0, 5.0, 5.0, 5.0, 5.0, 5.0]
 
-<<<<<<< HEAD
-R_smooth: 0.0
-P_terminal: 1.0 
-=======
 # Obstacle avoidance parameters
 lidar_max_range: 1.5                # Maximum range to consider for obstacle detection (meters)
 safe_distance: 0.5                  # Minimum safe distance from obstacles (meters)
@@ -41,6 +37,5 @@
 max_obstacle_points: 10             # Maximum number of obstacle points to consider
 obstacle_weight: 100.0              # Weight for obstacle avoidance constraints
 slack_obstacle_weight: 200.0        # Weight for obstacle slack variables
->>>>>>> 4ee424c5
 
 debug: true